--- conflicted
+++ resolved
@@ -360,7 +360,6 @@
             if verbose:
                 msg = "Correcting NaNs in multiprocessing using ADACS' approach..."
                 print(msg)
-<<<<<<< HEAD
             #creation of shared memory blob
             shm = shared_memory.SharedMemory(create=True, size=obj_tmp.nbytes)
             #creating an array object similar to obj_tmp and occupying shared memory.
@@ -394,11 +393,6 @@
             #                min_neighbors, half_res_y, verbose, False)
             # obj_tmp = np.array(res, dtype=object)
 
-=======
-            res = pool_map(nproc, nan_corr_2d, iterable(obj_tmp), neighbor_box,
-                           min_neighbors, half_res_y, verbose, False)
-            obj_tmp = np.array(res, dtype=np.float64)
->>>>>>> b5a56eda
 
     if verbose:
         print('All nan pixels are corrected.')

"""
Tests for the post-processing pipeline, using the functional API.

"""

import copy
import vip_hci as vip
from .helpers import np, parametrize, fixture


@fixture(scope="module")
def injected_cube_position(example_dataset_adi):
    """
    Inject a fake companion into an example cube.

    Parameters
    ----------
    example_dataset_adi : fixture
        Taken automatically from ``conftest.py``.

    Returns
    -------
    dsi : VIP Dataset
    injected_position_yx : tuple(y, x)

    """
    print("injecting fake planet...")
    dsi = copy.copy(example_dataset_adi)
    # we chose a shallow copy, as we will not use any in-place operations
    # (like +=). Using `deepcopy` would be safer, but consume more memory.

    dsi.inject_companions(300, rad_dists=30)

    return dsi, dsi.injections_yx[0]


# ====== algos
def algo_medsub(ds):
    return vip.psfsub.median_sub(ds.cube, ds.angles, fwhm=ds.fwhm,
                                 mode="fullfr")


def algo_medsub_annular(ds):
    return vip.psfsub.median_sub(ds.cube, ds.angles, fwhm=ds.fwhm,
                                 mode="annular")


def algo_xloci(ds):
    return vip.psfsub.xloci(ds.cube, ds.angles, fwhm=ds.fwhm,
                            radius_int=20)  # <- speed up


def algo_frdiff(ds):
    return vip.psfsub.frame_diff(ds.cube, ds.angles)


def algo_frdiff4(ds):
    return vip.psfsub.frame_diff(ds.cube, ds.angles, n_similar=4)


def algo_llsg(ds):
    return vip.psfsub.llsg(ds.cube, ds.angles, ds.fwhm, rank=2)


def algo_nmf(ds):
    return vip.psfsub.nmf(ds.cube, ds.angles)


def algo_nmf_annular(ds):
    return vip.psfsub.nmf_annular(ds.cube, ds.angles)


def algo_pca(ds):
    return vip.psfsub.pca(ds.cube, ds.angles)


def algo_pca_grid(ds):
    """ PCA grid, obtaining the optimal residual for given location
    """
    return vip.psfsub.pca(ds.cube, ds.angles, ncomp=(1, 2),
                          source_xy=ds.injections_yx[0][::-1])


def algo_pca_incremental(ds):
    return vip.psfsub.pca(ds.cube, ds.angles, batch=int(ds.cube.shape[0]/2))


def algo_pca_annular(ds):
    return vip.psfsub.pca_annular(ds.cube, ds.angles, fwhm=ds.fwhm)


<<<<<<< HEAD
def algo_andromeda(ds):
    res = vip.invprob.andromeda(ds.cube[:,:-1,:-1], oversampling_fact=1.8,
                                  angles=ds.angles, psf=ds.psf)
    contrast, snr, snr_n, stdcontrast, stdcontrast_n, likelihood, r = res
    return snr_n


def algo_andromeda_fast(ds):
    res = vip.invprob.andromeda(ds.cube[:,:-1,:-1], oversampling_fact=0.5,
                                  fast=10, angles=ds.angles, psf=ds.psf)
    contrast, snr, snr_n, stdcontrast, stdcontrast_n, likelihood, r = res
    return snr_n

def algo_fast_paco(ds):
    fp = vip.invprob.paco.FastPACO(cube = ds.cube,
                                   angles = ds.angles,
                                   psf = ds.psf,
                                   pixscale = ds.px_scale,
                                   fwhm = ds.fwhm*ds.px_scale)
    snr, flux = fp.run(cpu=1)
    return snr

def algo_fast_paco_parallel(ds):
    fp = vip.invprob.paco.FastPACO(cube = ds.cube,
                                   angles = ds.angles,
                                   psf = ds.psf,
                                   pixscale = ds.px_scale,
                                   fwhm = ds.fwhm*ds.px_scale)
    snr, flux = fp.run(cpu=2)
    return snr

def algo_full_paco(ds):
    fp = vip.invprob.paco.FullPACO(cube = ds.cube,
                                   angles = ds.angles,
                                   psf = ds.psf,
                                   pixscale = ds.px_scale,
                                   fwhm = ds.fwhm*ds.px_scale)
    snr, flux = fp.run(cpu=1)
    return snr

def algo_fmmf_klip(ds):
    res = vip.invprob.fmmf(ds.cube[:,:-1,:-1],
                          ds.angles, ds.psf,ds.fwhm,min_r=25,
                max_r=35, model='KLIP')
    flux_m, snr_n = res
    return snr_n

def algo_fmmf_loci(ds):
    res = vip.invprob.fmmf(ds.cube[:,:-1,:-1],
                          ds.angles, ds.psf,ds.fwhm,min_r=25,
                max_r=35, model='LOCI')
    flux_m, snr_n = res
    return snr_n



=======
>>>>>>> 314efa36
# ====== SNR map
def snrmap_fast(frame, ds):
    return vip.metrics.snrmap(frame, fwhm=ds.fwhm, approximated=True)


def snrmap(frame, ds):
    return vip.metrics.snrmap(frame, fwhm=ds.fwhm)


# ====== Detection with ``vip_hci.metrics.detection``, by default with a
# location error or 3px
def check_detection(frame, yx_exp, fwhm, snr_thresh, deltapix=3):
    """
    Verify if injected companion is recovered.

    Parameters
    ----------
    frame : 2d ndarray
    yx_exp : tuple(y, x)
        Expected position of the fake companion (= injected position).
    fwhm : int or float
        FWHM.
    snr_thresh : int or float, optional
        S/N threshold.
    deltapix : int or float, optional
        Error margin in pixels, between the expected position and the recovered.

    """
    def verify_expcoord(vectory, vectorx, exp_yx):
        for coor in zip(vectory, vectorx):
            print(coor, exp_yx)
            if np.allclose(coor[0], exp_yx[0], atol=deltapix) and \
                    np.allclose(coor[1], exp_yx[1], atol=deltapix):
                return True
        return False

    table = vip.metrics.detection(frame, fwhm=fwhm, mode='lpeaks', bkg_sigma=5,
                                  matched_filter=False, mask=True,
                                  snr_thresh=snr_thresh, plot=False,
                                  debug=True, full_output=True, verbose=True)
    msg = "Injected companion not recovered"
    assert verify_expcoord(table.y, table.x, yx_exp), msg


@parametrize("algo, make_detmap",
             [
                 (algo_medsub, snrmap_fast),
                 (algo_medsub, snrmap),
                 (algo_medsub_annular, snrmap_fast),
                 (algo_xloci, snrmap_fast),
                 (algo_nmf, snrmap_fast),
                 (algo_nmf_annular, snrmap_fast),
                 (algo_llsg, snrmap_fast),
                 (algo_frdiff, snrmap_fast),
                 (algo_frdiff4, snrmap_fast),
                 (algo_pca, snrmap_fast),
                 (algo_pca_grid, snrmap_fast),
                 (algo_pca_incremental, snrmap_fast),
                 (algo_pca_annular, snrmap_fast),
                 ],
             ids=lambda x: (x.__name__.replace("algo_", "") if callable(x) else x))
def test_algos(injected_cube_position, algo, make_detmap):
    ds, position = injected_cube_position
    frame = algo(ds)

    if make_detmap is not None:
        detmap = make_detmap(frame, ds)
    else:
        detmap = frame

    check_detection(detmap, position, ds.fwhm, snr_thresh=2)<|MERGE_RESOLUTION|>--- conflicted
+++ resolved
@@ -89,7 +89,6 @@
     return vip.psfsub.pca_annular(ds.cube, ds.angles, fwhm=ds.fwhm)
 
 
-<<<<<<< HEAD
 def algo_andromeda(ds):
     res = vip.invprob.andromeda(ds.cube[:,:-1,:-1], oversampling_fact=1.8,
                                   angles=ds.angles, psf=ds.psf)
@@ -146,8 +145,6 @@
 
 
 
-=======
->>>>>>> 314efa36
 # ====== SNR map
 def snrmap_fast(frame, ds):
     return vip.metrics.snrmap(frame, fwhm=ds.fwhm, approximated=True)
@@ -206,7 +203,9 @@
                  (algo_pca, snrmap_fast),
                  (algo_pca_grid, snrmap_fast),
                  (algo_pca_incremental, snrmap_fast),
-                 (algo_pca_annular, snrmap_fast),
+                 (algo_fast_paco_parallel, None),
+                 (algo_fast_paco, None),
+                 (algo_full_paco, None),
                  ],
              ids=lambda x: (x.__name__.replace("algo_", "") if callable(x) else x))
 def test_algos(injected_cube_position, algo, make_detmap):
